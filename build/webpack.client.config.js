const webpack = require('webpack')
const merge = require('webpack-merge')
const base = require('./webpack.base.config')
<<<<<<< HEAD
const HTMLPlugin = require('html-webpack-plugin')
=======
const vueConfig = require('./vue-loader.config')
>>>>>>> 99b84e2b
const SWPrecachePlugin = require('sw-precache-webpack-plugin')
const VueSSRClientPlugin = require('vue-server-renderer/client-plugin')

const config = merge(base, {
  entry: {
    app: './src/entry-client.js'
  },
  resolve: {
    alias: {
      'create-api': './create-api-client.js'
    }
  },
  plugins: [
    // strip dev-only code in Vue source
    new webpack.DefinePlugin({
      'process.env.NODE_ENV': JSON.stringify(process.env.NODE_ENV || 'development'),
      'process.env.VUE_ENV': '"client"'
    }),
    // extract vendor chunks for better caching
    new webpack.optimize.CommonsChunkPlugin({
<<<<<<< HEAD
      name: ['vendor', 'manifest']
=======
      name: 'vendor',
      minChunks: function (module) {
        // a module is extracted into the vendor chunk if...
        return (
          // it's inside node_modules
          /node_modules/.test(module.context) &&
          // and not a CSS file (due to extract-text-webpack-plugin limitation)
          !/\.css$/.test(module.request)
        )
      }
>>>>>>> 99b84e2b
    }),
    // extract webpack runtime & manifest to avoid vendor chunk hash changing
    // on every build.
    new webpack.optimize.CommonsChunkPlugin({
      name: 'manifest'
    }),
    new VueSSRClientPlugin()
  ]
})

if (process.env.NODE_ENV === 'production') {
  config.plugins.push(
    // auto generate service worker
    new SWPrecachePlugin({
      cacheId: 'vue-hn',
      filename: 'service-worker.js',
      dontCacheBustUrlsMatching: /./,
      staticFileGlobsIgnorePatterns: [/index\.html$/, /\.map$/]
    })
  )
}

module.exports = config<|MERGE_RESOLUTION|>--- conflicted
+++ resolved
@@ -1,11 +1,6 @@
 const webpack = require('webpack')
 const merge = require('webpack-merge')
 const base = require('./webpack.base.config')
-<<<<<<< HEAD
-const HTMLPlugin = require('html-webpack-plugin')
-=======
-const vueConfig = require('./vue-loader.config')
->>>>>>> 99b84e2b
 const SWPrecachePlugin = require('sw-precache-webpack-plugin')
 const VueSSRClientPlugin = require('vue-server-renderer/client-plugin')
 
@@ -26,9 +21,6 @@
     }),
     // extract vendor chunks for better caching
     new webpack.optimize.CommonsChunkPlugin({
-<<<<<<< HEAD
-      name: ['vendor', 'manifest']
-=======
       name: 'vendor',
       minChunks: function (module) {
         // a module is extracted into the vendor chunk if...
@@ -39,7 +31,6 @@
           !/\.css$/.test(module.request)
         )
       }
->>>>>>> 99b84e2b
     }),
     // extract webpack runtime & manifest to avoid vendor chunk hash changing
     // on every build.
